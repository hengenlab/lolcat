--- conflicted
+++ resolved
@@ -40,11 +40,7 @@
             data = copy.deepcopy(data)
         x = data.x
         x = (x-self.mean.to(x.device)) / self.std.to(x.device)
-<<<<<<< HEAD
-        x[:,self.std.squeeze()==0] = 0
-=======
         x[:, self.std.squeeze() == 0.] = 0.
->>>>>>> 7040230d
         data.x = x
         return data
 
