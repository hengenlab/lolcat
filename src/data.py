import os
import pickle
import re
from collections import OrderedDict, defaultdict

import numpy as np
import pandas as pd
from sklearn.model_selection import train_test_split

from .utils import requires


class Dataset:
    r"""
    v1: pop_name
    neuropixels: brain_region, brain_structure
    """
    trial_length = 3  # in seconds
    #num_trials = 100
    raw_dir = 'raw/'
    processed_dir = 'processed/'

    @property
    def processed_file(self):
        return '{}_dataset-labels_{}.pkl'.format(self.data_source, self.labels_col)

    @property
    def csv_sep(self):
        if self.data_source == 'v1':
            sep = ','
        else:
            sep = ','
        return sep

    def __init__(self, root_dir, data_source='v1', force_process=False, labels_col='pop_name'):
        self.root_dir = root_dir
        self.data_source = data_source
        self.labels_col = labels_col
        
        if self.data_source == 'v1':
            self.num_trials = 100
        elif self.data_source == 'neuropixels':
            self.num_trials = 600
        elif self.data_source == 'neuropixels_nm':
            self.num_trials = 400
        elif self.data_source == 'calcium':
            self.num_trials = 600
        elif self.data_source == 'calcium_nm':
            self.num_trials = 400
        
            
        # check if already processed
        already_processed, filename = self._look_for_processed_file()

        # if not processed or force_process
        if not (already_processed) or force_process:
            print('Processing data.')
            # process
            self.cell_ids, self.cell_type_ids, self.cell_type_labels = self._load_cell_metadata()
            self.spike_times = self._load_spike_data()
            self.trial_table = self._load_trial_data()

            # pickle
            self.save(filename)
        else:
            print('Found processed pickle. Loading from %r.' % filename)
            self.load(filename)

        self._trial_split = {'train': np.arange(len(self.trial_table)),
                             'val': np.arange(len(self.trial_table)),
                             'test': np.arange(len(self.trial_table))}

    ##########################
    # LOADING PROCESSED DATA #
    ##########################
    def _look_for_processed_file(self):
        filename = os.path.join(self.root_dir, self.processed_dir, self.processed_file)
        return os.path.exists(filename), filename

    def save(self, filename):
        with open(filename, 'wb') as output:  # will overwrite it
            pickle.dump(self, output, pickle.HIGHEST_PROTOCOL)

    def load(self, filename):
        with open(filename, 'rb') as input:
            processed = pickle.load(input)
        self.__dict__ = processed.__dict__.copy()  # doesn't need to be deep

    ################
    # LOADING DATA #
    ################
    def _load_cell_metadata(self):
        CELL_METADATA_FILENAME = {
            'v1': 'v1_nodes.csv',
            'neuropixels': 'neuropixels_nodes.csv',
            'neuropixels_nm': 'neuropixels_all_nm_nodes.csv',
            'calcium': 'calcium_nodes.csv',
            'calcium_nm': 'calcium_all_nn_nodes.csv'
        }

        try:
            filename = os.path.join(self.root_dir, self.raw_dir, CELL_METADATA_FILENAME[self.data_source])
        except KeyError:
            KeyError('Data source ({}) does not exist.'.format(self.data_source))
        
        
        df = pd.read_csv(filename, sep=self.csv_sep, index_col='id')
        
        # Get rid of the LIF neurons, keeping only biophysically realistic ones
        if (self.data_source == 'v1') & (self.labels_col == 'pop_name'):
            df = df[~df['pop_name'].str.startswith('LIF')]

        # sort cells by id
        df.sort_index(inplace=True)

        # Get cell ids
        cell_ids = df.index.to_numpy()

        # Get cell types
        cell_type_ids, cell_type_labels = pd.factorize(df[self.labels_col])  # get unique values and reverse lookup table
        return cell_ids, cell_type_ids.astype(np.int), cell_type_labels.to_list()

    def _load_spike_data(self):
        SPIKE_FILENAME = {
            'v1': 'v1_spikes.csv',
            'neuropixels': 'neuropixels_spikes.csv',
            'neuropixels_nm': 'neuropixels_all_nm_spikes.csv',
            'calcium': 'calcium_spikes.csv',
            'calcium_nm': 'calcium_all_nm_spikes.csv'
        }

        try:
            filename = os.path.join(self.root_dir, self.raw_dir, SPIKE_FILENAME[self.data_source])
        except KeyError:
            KeyError('Data source ({}) does not exist.'.format(self.data_source))

        df = pd.read_csv(filename, sep=self.csv_sep, usecols=['timestamps', 'node_ids'])  # only load the necessary columns
        df.timestamps = df.timestamps / 1000  # convert to seconds

        # perform inner join
        cell_series = pd.Series(self.cell_ids, name='node_ids')  # get index of cells of interest
        df = df.merge(cell_series, how='right', on='node_ids')  # do a one-to-many mapping so that cells that are not
        # needed are filtered out and that cells that do not
        # fire have associated nan row.
        assert df.node_ids.is_monotonic  # verify that nodes are sorted
        spiketimes = df.groupby(['node_ids'])['timestamps'].apply(np.array).to_numpy()  # group spike times for each
        # cell and create an array.
        return spiketimes

    def _load_trial_data(self):
        GRATINGS_FILENAME = {
            'v1':'v1_gratings_order.txt',
            'neuropixels':'neuropixels_gratings_order.txt',
            'neuropixels_nm':'neuropixels_nm_order.txt',
            'calcium':'calcium_gratings_order.txt',
            'calcium_nm':'calcium_nm_order.txt'
        }
        filename = os.path.join(self.root_dir, self.raw_dir, GRATINGS_FILENAME[self.data_source])
        '''
        if self.data_source.startswith('calcium') or self.data_source.startswith('neuropixels'):
            print('({}) trial data not yet fully vetted. Going ahead...'.format(self.data_source))
        '''
        df = pd.read_csv(filename, engine='python', sep='  ', skiprows=12, usecols=[3], names=['filename'])
        assert len(df) == self.num_trials

        # parse trial id
        p = re.compile(r"trial_([0-9]+)")
        trial_id = df.filename.apply(lambda x: int(re.search(p, x).group(1))).to_list()

        # parse orientation
        if self.data_source in ['neuropixels','calcium','v1']:
            print('WARNING: trial id in neuropixels and calcium drifting gratings is dummy-valued')
            p = re.compile(r"ori([0-9]*\.?[0-9]+)")
            orientation = df.filename.apply(lambda x: float(re.search(p, x).group(1))).to_list()
        else: #does not apply for naturalistic movies getting idx of first frame instead 
            p = re.compile(r"_f([0-9]+)")
            orientation = df.filename.apply(lambda x: float(re.search(p, x).group(1))).to_list()

        trial_table = pd.DataFrame({'trial': trial_id, 'orientation': orientation})
        return trial_table

    #################
    # CHANGE LABELS #
    #################
    def aggregate_cell_classes(self, aggr_dict):
        r"""Groups cell sub-classes into aggregates. The :obj:`aggr_dict` defines where each cell class is mapped to.

        Will handle changing the labels for all neurons in the data.
        ..note ::
            Use to map all 21 cell types to 2 classes for example (excitatory and inhibitory).
        """
        aggregates = OrderedDict()
        aggregation_map = []
        for cell_type in self.cell_type_labels:
            cell_group = aggr_dict[cell_type]
            if not cell_group in aggregates:
                aggregates[cell_group] = len(aggregates)
            aggregation_map.append(aggregates[cell_group])
        aggregation_map = np.array(aggregation_map)

        new_cell_type_labels = list(aggregates.keys())
        new_cell_type_ids = aggregation_map[self.cell_type_ids]
        self.cell_type_labels, self.cell_type_ids = new_cell_type_labels, new_cell_type_ids

    def drop_dead_cells(self, cutoff=1):
        # drop cells here
        # find neurons that satisfy the criteria in self.spike_times
        keep_mask = [((sts.size >= cutoff) and not (np.isnan(np.sum(sts)))) for sts in self.spike_times]

        self.spike_times = self.spike_times[keep_mask]
        self.cell_ids = self.cell_ids[keep_mask]
        self.cell_type_ids = self.cell_type_ids[keep_mask]

        unique_cell_type_ids = np.unique(self.cell_type_ids)
        assert unique_cell_type_ids.shape == unique_cell_type_ids[-1] + 1, "One cell class no longer has cells."

    def drop_other_classes(self, classes_to_keep):
        keep_mask = [self.cell_type_labels[cell_type] in classes_to_keep for cell_type in self.cell_type_ids]
        keep_mask = np.array(keep_mask).astype(np.bool)

        self.spike_times = self.spike_times[keep_mask]
        self.cell_ids = self.cell_ids[keep_mask]

        # relabel map
        relabel_mask = [cell_type in classes_to_keep for cell_type in self.cell_type_labels]
        relabel_mask = np.array(relabel_mask).astype(np.bool)
        relabel_map = np.zeros(len(relabel_mask))
        relabel_map[relabel_mask] = np.arange(relabel_mask.sum()).astype(int)

        self.cell_type_ids = relabel_map[self.cell_type_ids[keep_mask]]
        self.cell_type_labels = [label for label, m in zip(self.cell_type_labels, keep_mask) if m]

    ###########################
    # SPLIT TO TRAIN/VAL/TEST #
    ###########################
    def split_cell_train_val_test(self, test_size=0.2, val_size=0.2, seed=1234):
        train_val_mask, test_mask = train_test_split(np.arange(len(self.cell_ids)),
                                                     test_size=test_size,
                                                     random_state=seed,
                                                     stratify=self.cell_type_ids)

        val_size = val_size / (1 - test_size)  # adjust val size

        train_mask, val_mask = train_test_split(train_val_mask, test_size=val_size, random_state=seed,
                                                stratify=self.cell_type_ids[train_val_mask])
        self._cell_split = {'train': train_mask, 'val': val_mask, 'test': test_mask}

    def split_trial_train_val_test(self, test_size=0.2, val_size=0.2, temp=True, seed=1234):
        if not temp: raise NotImplementedError
        train_val_mask, test_mask = train_test_split(np.arange(len(self.trial_table)), test_size=test_size,
                                                     random_state=seed, shuffle=not temp)

        val_size = val_size / (1 - test_size)  # adjust val size
        train_mask, val_mask = train_test_split(train_val_mask, test_size=val_size, random_state=seed, shuffle=not temp)
        self._trial_split = {'train': train_mask, 'val': val_mask, 'test': test_mask}

    @staticmethod
    def parse_mode(mode):
        assert mode in ['train', 'val', 'test', 'val_time', 'test_time', 'val_cell', 'test_cell']
        l = mode.split('_')
        if len(l) == 1:
            cell_mode = time_mode = mode
        else:
            if l[1] == 'time':
                cell_mode = 'train'
                time_mode = l[0]
            else:  # l[1] == 'cell':
                cell_mode = l[0]
                time_mode = 'train'
        return cell_mode, time_mode

    ##############
    # PROPERTIES #
    ##############
    @property
    def num_cell_types(self):
        return len(self.cell_type_labels)

    ###################
    # Generate splits #
    ###################
    def _select_data(self, select_mask, start_time, end_time):
        X = []
        for i, cell in enumerate(select_mask):
            cell_spike_times = self.spike_times[cell]
            if np.isnan(cell_spike_times[0]):
                print(i,cell,'never fires')
                # cell that never fires
                raise ValueError
            print(i,cell,'fires')
            # only keep spike times between start_time and end_time
            cell_spike_times = cell_spike_times[(start_time <= cell_spike_times) & (cell_spike_times <= end_time)]
            cell_spike_times = np.sort(cell_spike_times)
            X.append(cell_spike_times)
        
        X = np.array(X,dtype='object')
        return X

    @requires('_cell_split', '_trial_split', error_msg='Split dataset first.')
    def get_set(self, mode, num_trials_in_window=1, window_stride=1):
        # parse mode
        cell_mode, time_mode = self.parse_mode(mode)

        # get cells in cell_mode
        cell_ids = self._cell_split[cell_mode]

        data = defaultdict(list)

        # iterate over trials and collect features
        trial_iterator = self._trial_split[time_mode]
        if num_trials_in_window > 1:
            trial_iterator = trial_iterator[:-num_trials_in_window + 1:window_stride]

        for trial_id in trial_iterator:
            # get time window
            start_time = trial_id * self.trial_length  # 3 seconds
            end_time = start_time + (self.trial_length * num_trials_in_window)

            # select data
<<<<<<< HEAD
            data['X'].append(self._select_data(cell_ids, start_time, end_time) - start_time)
            data['cell_index'].append(np.arange(len(cell_ids)))

        # concatenate
        for feature_name, feature_data in data.items():
            data[feature_name] = np.concatenate(feature_data)   # (num_cells, data)
=======
            print(start_time,end_time)
            X.append(self._select_data(cell_ids, start_time, end_time) - start_time)
            cell_index.append(np.arange(len(cell_ids)))
        #print([(idx,x,x.shape) for idx,x in enumerate(X) if len(x.shape) == 2])
        #print(trial_iterator[0],trial_iterator[1],trial_iterator[57],trial_iterator[58],trial_iterator[59])
        #print([(idx,x.shape) for idx,x in enumerate(X)])
        #print(len(cell_ids))
        X = [x if len(x.shape)==1 else np.ndarray.flatten(np.asarray([np.array([0])]*len(cell_ids))) for x in X]
        X = np.concatenate(X)   # (num_cells, data)
        cell_index = np.concatenate(cell_index)
        y = self.cell_type_ids[cell_ids]
>>>>>>> e8eb4cea

        data = dict(data)
        data['cell_type'] = self.cell_type_ids[cell_ids]

        data['trial_metadata'] = {}
        for feature_name, feature_data in self.trial_table.iteritems():
            data['trial_metadata'][feature_name] = np.array(feature_data)

        return data<|MERGE_RESOLUTION|>--- conflicted
+++ resolved
@@ -24,19 +24,11 @@
     def processed_file(self):
         return '{}_dataset-labels_{}.pkl'.format(self.data_source, self.labels_col)
 
-    @property
-    def csv_sep(self):
-        if self.data_source == 'v1':
-            sep = ','
-        else:
-            sep = ','
-        return sep
-
     def __init__(self, root_dir, data_source='v1', force_process=False, labels_col='pop_name'):
         self.root_dir = root_dir
         self.data_source = data_source
         self.labels_col = labels_col
-        
+
         if self.data_source == 'v1':
             self.num_trials = 100
         elif self.data_source == 'neuropixels':
@@ -47,8 +39,8 @@
             self.num_trials = 600
         elif self.data_source == 'calcium_nm':
             self.num_trials = 400
-        
-            
+
+
         # check if already processed
         already_processed, filename = self._look_for_processed_file()
 
@@ -102,10 +94,9 @@
             filename = os.path.join(self.root_dir, self.raw_dir, CELL_METADATA_FILENAME[self.data_source])
         except KeyError:
             KeyError('Data source ({}) does not exist.'.format(self.data_source))
-        
-        
-        df = pd.read_csv(filename, sep=self.csv_sep, index_col='id')
-        
+
+        df = pd.read_csv(filename, sep=',', index_col='id')
+
         # Get rid of the LIF neurons, keeping only biophysically realistic ones
         if (self.data_source == 'v1') & (self.labels_col == 'pop_name'):
             df = df[~df['pop_name'].str.startswith('LIF')]
@@ -156,10 +147,7 @@
             'calcium_nm':'calcium_nm_order.txt'
         }
         filename = os.path.join(self.root_dir, self.raw_dir, GRATINGS_FILENAME[self.data_source])
-        '''
-        if self.data_source.startswith('calcium') or self.data_source.startswith('neuropixels'):
-            print('({}) trial data not yet fully vetted. Going ahead...'.format(self.data_source))
-        '''
+
         df = pd.read_csv(filename, engine='python', sep='  ', skiprows=12, usecols=[3], names=['filename'])
         assert len(df) == self.num_trials
 
@@ -172,7 +160,7 @@
             print('WARNING: trial id in neuropixels and calcium drifting gratings is dummy-valued')
             p = re.compile(r"ori([0-9]*\.?[0-9]+)")
             orientation = df.filename.apply(lambda x: float(re.search(p, x).group(1))).to_list()
-        else: #does not apply for naturalistic movies getting idx of first frame instead 
+        else: #does not apply for naturalistic movies getting idx of first frame instead
             p = re.compile(r"_f([0-9]+)")
             orientation = df.filename.apply(lambda x: float(re.search(p, x).group(1))).to_list()
 
@@ -292,8 +280,9 @@
             cell_spike_times = cell_spike_times[(start_time <= cell_spike_times) & (cell_spike_times <= end_time)]
             cell_spike_times = np.sort(cell_spike_times)
             X.append(cell_spike_times)
-        
-        X = np.array(X,dtype='object')
+
+        # todo @mehdi why convert to type object?
+        X = np.array(X, dtype='object')
         return X
 
     @requires('_cell_split', '_trial_split', error_msg='Split dataset first.')
@@ -317,26 +306,14 @@
             end_time = start_time + (self.trial_length * num_trials_in_window)
 
             # select data
-<<<<<<< HEAD
             data['X'].append(self._select_data(cell_ids, start_time, end_time) - start_time)
             data['cell_index'].append(np.arange(len(cell_ids)))
+
+        # X = [x if len(x.shape) == 1 else np.ndarray.flatten(np.asarray([np.array([0])] * len(cell_ids))) for x in X]
 
         # concatenate
         for feature_name, feature_data in data.items():
             data[feature_name] = np.concatenate(feature_data)   # (num_cells, data)
-=======
-            print(start_time,end_time)
-            X.append(self._select_data(cell_ids, start_time, end_time) - start_time)
-            cell_index.append(np.arange(len(cell_ids)))
-        #print([(idx,x,x.shape) for idx,x in enumerate(X) if len(x.shape) == 2])
-        #print(trial_iterator[0],trial_iterator[1],trial_iterator[57],trial_iterator[58],trial_iterator[59])
-        #print([(idx,x.shape) for idx,x in enumerate(X)])
-        #print(len(cell_ids))
-        X = [x if len(x.shape)==1 else np.ndarray.flatten(np.asarray([np.array([0])]*len(cell_ids))) for x in X]
-        X = np.concatenate(X)   # (num_cells, data)
-        cell_index = np.concatenate(cell_index)
-        y = self.cell_type_ids[cell_ids]
->>>>>>> e8eb4cea
 
         data = dict(data)
         data['cell_type'] = self.cell_type_ids[cell_ids]
