--- conflicted
+++ resolved
@@ -16,6 +16,7 @@
     neuropixels: brain_region, brain_structure
     """
     trial_length = 3  # in seconds
+    #num_trials = 100
     raw_dir = 'raw/'
     processed_dir = 'processed/'
 
@@ -124,19 +125,8 @@
         except KeyError:
             KeyError('Data source ({}) does not exist.'.format(self.data_source))
 
-<<<<<<< HEAD
         df = pd.read_csv(filename, sep=',', usecols=['timestamps', 'node_ids'])  # only load the necessary columns
-        if self.data_source != 'neuropixels_nm':
-            df.timestamps = df.timestamps / 1000  # convert to seconds
-=======
-        
-        if hasattr(self,'csv_sep'):
-            df = pd.read_csv(filename, sep=self.csv_sep, usecols=['timestamps', 'node_ids'])  # only load the necessary columns
-        else:
-            df = pd.read_csv(filename, usecols=['timestamps', 'node_ids'])  # only load the necessary columns
-            
         df.timestamps = df.timestamps / 1000  # convert to seconds
->>>>>>> 2be55e00
 
         # perform inner join
         cell_series = pd.Series(self.cell_ids, name='node_ids')  # get index of cells of interest
