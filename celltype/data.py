--- conflicted
+++ resolved
@@ -124,9 +124,9 @@
 ### V1 Dataset
 class V1Types17CellSets(CellSets):
     def __init__(self, root, split, random_seed, num_bins=128, force_process=False, transform=None):
-        super().__init__('v1', root, split, random_seed, num_bins, force_process, transform)
-
-    def get_data(self, test_size=0.2, val_size=0.2):
+        super().__init__('v1_celltypes_17', root, split, random_seed, num_bins, force_process, transform)
+
+    def get_data(self, test_size=0.2, val_size=0.2, label_col='17celltypes'):
         dataset = CellTypeDataset(self.root, data_source='v1', labels_col='17celltypes', force_process=False)
 
         # each sample must have at least 30 spikes
@@ -167,29 +167,28 @@
         # weighted sampler
         # THIS WILL ONLY WORK FOR V1 DATA WITH 17 CLASSES, NEEDS TO BE ADJUSTED FOR OTHER TARGETS/DATASETS
         # threshold
-        data = Batch.from_data_list(self[:])
-        x, y, batch = data.x, data.y, data.batch
-        batch = batch.to(x.device)
-        sparsity = global_add_pool((x.sum(axis=1) == 0).float(), batch) / 100
-        keep = torch.nonzero((sparsity<sparsity_thresh)).squeeze()
-        target = y[keep]
+        #data = Batch.from_data_list(self[:])
+        #x, y, batch = data.x, data.y, data.batch
+        #batch = batch.to(x.device)
+        #sparsity = global_add_pool((x.sum(axis=1) == 0).float(), batch) / 100
+        #keep = torch.nonzero((sparsity<sparsity_thresh)).squeeze()
+        #target = y[keep]
+        
+        target = self.target
 
         _, class_sample_count = torch.unique(target, return_counts=True)
         increase_factor = torch.floor(torch.pow(1.5, torch.floor(9 - torch.log(class_sample_count))))
-<<<<<<< HEAD
         increase_factor = torch.clip(increase_factor, 0, 5)
 
-=======
-        print(increase_factor)
-        #increase_factor = tensor([1., 1., 2., 1., 3., 3., 2., 1., 3., 2., 3., 3., 2., 3., 2., 2., 1.])
->>>>>>> e8eb4cea
-        indices = []
-        for cell_type, factor in enumerate(increase_factor.cpu()):
-            cell_indices = torch.where(self.target == cell_type)[0]
-            for _ in range(int(factor)):
-                indices.append(cell_indices)
-        indices = torch.cat(indices)  # [0, 1, 1, 2, 3, 4, 5]
-        return SubsetRandomSampler(indices)
+        indices = []
+        for cell_type, factor in enumerate(increase_factor.cpu()):
+            cell_indices = torch.where(self.target == cell_type)[0]
+            for _ in range(int(factor)):
+                indices.append(cell_indices)
+
+        indices = torch.cat(indices)  # [0, 1, 1, 2, 3,4, 5]
+        return SubsetRandomSampler(indices)
+
 
 class V1Types13CellSets(CellSets):
     def __init__(self, root, split, random_seed, num_bins=128, force_process=False, transform=None):
@@ -202,7 +201,8 @@
         dataset.drop_dead_cells(cutoff=30)
 
         # cell classes identified by Louis as not being too quiet
-        keepers = ['e23', 'e6', 'i5Htr3a', 'i6Pvalb', 'i5Pvalb', 'i6Sst', 'i4Htr3a', 'i23Htr3a', 'e4', 'i1Htr3a', 'i4Sst', 'e5', 'i23Sst', 'i4Pvalb', 'i5Sst', 'i6Htr3a', 'i23Pvalb']
+        keepers = ['e23', 'e6', 'i5Htr3a', 'i6Pvalb', 'i5Pvalb', 'i6Sst', 'i4Htr3a', 'i23Htr3a', 'e4', 'i1Htr3a',
+                   'i4Sst', 'e5', 'i23Sst', 'i4Pvalb', 'i5Sst', 'i6Htr3a', 'i23Pvalb']
         dataset.drop_other_classes(classes_to_keep=keepers)
 
         dataset.split_cell_train_val_test(test_size=test_size, val_size=val_size, seed=self.random_seed)
@@ -216,15 +216,16 @@
         _, class_sample_count = torch.unique(self.target, return_counts=True)
         increase_factor = torch.floor(torch.pow(1.5, torch.floor(9 - torch.log(class_sample_count))))
         print(increase_factor)
-        #increase_factor = tensor([1., 1., 2., 1., 3., 3., 3., 2., 3., 3., 3., 2., 1.])
-        indices = []
-        for cell_type, factor in enumerate(increase_factor.cpu()):
-            cell_indices = torch.where(self.target == cell_type)[0]
-            for _ in range(int(factor)):
-                indices.append(cell_indices)
-        indices = torch.cat(indices)  # [0, 1, 1, 2, 3, 4, 5]
-        return SubsetRandomSampler(indices)    
-    
+        # increase_factor = tensor([1., 1., 2., 1., 3., 3., 3., 2., 3., 3., 3., 2., 1.])
+        indices = []
+        for cell_type, factor in enumerate(increase_factor.cpu()):
+            cell_indices = torch.where(self.target == cell_type)[0]
+            for _ in range(int(factor)):
+                indices.append(cell_indices)
+        indices = torch.cat(indices)  # [0, 1, 1, 2, 3, 4, 5]
+        return SubsetRandomSampler(indices)
+
+
 class V1Types11CellSets(CellSets):
     def __init__(self, root, split, random_seed, num_bins=128, force_process=False, transform=None):
         super().__init__('v1_celltypes_11', root, split, random_seed, num_bins, force_process, transform)
@@ -250,15 +251,17 @@
         _, class_sample_count = torch.unique(self.target, return_counts=True)
         increase_factor = torch.floor(torch.pow(1.5, torch.floor(9 - torch.log(class_sample_count))))
         print(increase_factor)
-        #increase_factor = tensor([1., 1., 1., 1., 2., 2., 1., 2., 2., 2., 1.])
-        indices = []
-        for cell_type, factor in enumerate(increase_factor.cpu()):
-            cell_indices = torch.where(self.target == cell_type)[0]
-            for _ in range(int(factor)):
-                indices.append(cell_indices)
-        indices = torch.cat(indices)  # [0, 1, 1, 2, 3, 4, 5]
-        return SubsetRandomSampler(indices)
-    
+        # increase_factor = tensor([1., 1., 1., 1., 2., 2., 1., 2., 2., 2., 1.])
+        indices = []
+        for cell_type, factor in enumerate(increase_factor.cpu()):
+            cell_indices = torch.where(self.target == cell_type)[0]
+            for _ in range(int(factor)):
+                indices.append(cell_indices)
+        indices = torch.cat(indices)  # [0, 1, 1, 2, 3, 4, 5]
+        return SubsetRandomSampler(indices)
+
+
+
 class V1Types4CellSets(CellSets):
     def __init__(self, root, split, random_seed, num_bins=128, force_process=False, transform=None):
         super().__init__('v1_celltypes_4', root, split, random_seed, num_bins, force_process, transform)
@@ -293,6 +296,7 @@
         indices = torch.cat(indices)  # [0, 1, 1, 2, 3, 4, 5]
         return SubsetRandomSampler(indices)
 
+
 # todo adapt to task/ dataset
 class V1Layers5CellSets(CellSets):
     def __init__(self, root, split, random_seed, num_bins=128, force_process=False, transform=None):
@@ -319,17 +323,19 @@
         _, class_sample_count = torch.unique(self.target, return_counts=True)
         increase_factor = torch.floor(torch.pow(1.5, torch.floor(9 - torch.log(class_sample_count))))
         print(increase_factor)
-        #increase_factor = 
-        indices = []
-        for cell_type, factor in enumerate(increase_factor.cpu()):
-            cell_indices = torch.where(self.target == cell_type)[0]
-            for _ in range(int(factor)):
-                indices.append(cell_indices)
-
-        indices = torch.cat(indices)  # [0, 1, 1, 2, 3, 4, 5]
-        return SubsetRandomSampler(indices)    
-    
-# todo adapt to task/ dataset
+        # increase_factor =
+        indices = []
+        for cell_type, factor in enumerate(increase_factor.cpu()):
+            cell_indices = torch.where(self.target == cell_type)[0]
+            for _ in range(int(factor)):
+                indices.append(cell_indices)
+
+        indices = torch.cat(indices)  # [0, 1, 1, 2, 3, 4, 5]
+        return SubsetRandomSampler(indices)
+
+    # todo adapt to task/ dataset
+
+
 class V1Types2CellSets(CellSets):
     def __init__(self, root, split, random_seed, num_bins=128, force_process=False, transform=None):
         super().__init__('v1_celltypes_2', root, split, random_seed, num_bins, force_process, transform)
@@ -341,7 +347,7 @@
         dataset.drop_dead_cells(cutoff=180)
 
         # cell classes identified by Louis as not being too quiet
-        class_names = ['e','i']
+        class_names = ['e', 'i']
         dataset.drop_other_classes(classes_to_keep=class_names)
 
         dataset.split_cell_train_val_test(test_size=test_size, val_size=val_size, seed=self.random_seed)
@@ -355,17 +361,19 @@
         _, class_sample_count = torch.unique(self.target, return_counts=True)
         increase_factor = torch.floor(torch.pow(1.5, torch.floor(11 - torch.log(class_sample_count))))
         print(increase_factor)
-        #increase_factor = tensor([1., 2.])
-        indices = []
-        for cell_type, factor in enumerate(increase_factor.cpu()):
-            cell_indices = torch.where(self.target == cell_type)[0]
-            for _ in range(int(factor)):
-                indices.append(cell_indices)
-
-        indices = torch.cat(indices)  # [0, 1, 1, 2, 3, 4, 5]
-        return SubsetRandomSampler(indices)        
-    
-# todo adapt to task/ dataset
+        # increase_factor = tensor([1., 2.])
+        indices = []
+        for cell_type, factor in enumerate(increase_factor.cpu()):
+            cell_indices = torch.where(self.target == cell_type)[0]
+            for _ in range(int(factor)):
+                indices.append(cell_indices)
+
+        indices = torch.cat(indices)  # [0, 1, 1, 2, 3, 4, 5]
+        return SubsetRandomSampler(indices)
+
+    # todo adapt to task/ dataset
+
+
 class NeuropixelsBrainRegion4CellSets(CellSets):
     def __init__(self, root, split, random_seed, num_bins=128, force_process=False, transform=None):
         super().__init__('neuropixels_brain_region_4', root, split, random_seed, num_bins, force_process, transform)
@@ -374,10 +382,10 @@
         dataset = CellTypeDataset(self.root, data_source='neuropixels', labels_col='brain_region', force_process=False)
 
         # each sample must have at least 30 spikes
-        #dataset.drop_dead_cells(cutoff=180)
-
-        # cell classes identified by Louis as not being too quiet
-        class_names = ['cortex','thalamus','hippocampus','midbrain']
+        # dataset.drop_dead_cells(cutoff=180)
+
+        # cell classes identified by Louis as not being too quiet
+        class_names = ['cortex', 'thalamus', 'hippocampus', 'midbrain']
         dataset.drop_other_classes(classes_to_keep=class_names)
 
         dataset.split_cell_train_val_test(test_size=test_size, val_size=val_size, seed=self.random_seed)
@@ -391,15 +399,16 @@
         _, class_sample_count = torch.unique(self.target, return_counts=True)
         increase_factor = torch.floor(torch.pow(1.5, torch.floor(9 - torch.log(class_sample_count))))
         print(increase_factor)
-        #increase_factor = tensor([1., 3., 2., 2.])
-        indices = []
-        for cell_type, factor in enumerate(increase_factor.cpu()):
-            cell_indices = torch.where(self.target == cell_type)[0]
-            for _ in range(int(factor)):
-                indices.append(cell_indices)
-
-        indices = torch.cat(indices)  # [0, 1, 1, 2, 3, 4, 5]
-        return SubsetRandomSampler(indices)
+        # increase_factor = tensor([1., 3., 2., 2.])
+        indices = []
+        for cell_type, factor in enumerate(increase_factor.cpu()):
+            cell_indices = torch.where(self.target == cell_type)[0]
+            for _ in range(int(factor)):
+                indices.append(cell_indices)
+
+        indices = torch.cat(indices)  # [0, 1, 1, 2, 3, 4, 5]
+        return SubsetRandomSampler(indices)
+
 
 # todo adapt to task/ dataset
 class NeuropixelsNMBrainRegion4CellSets(CellSets):
@@ -407,13 +416,14 @@
         super().__init__('neuropixels_nm_brain_region_4', root, split, random_seed, num_bins, force_process, transform)
 
     def get_data(self, test_size=0.2, val_size=0.2):
-        dataset = CellTypeDataset(self.root, data_source='neuropixels_nm', labels_col='brain_region', force_process=False)
-
-        # each sample must have at least 30 spikes
-        #dataset.drop_dead_cells(cutoff=180)
-
-        # cell classes identified by Louis as not being too quiet
-        class_names = ['cortex','thalamus','hippocampus','midbrain']
+        dataset = CellTypeDataset(self.root, data_source='neuropixels_nm', labels_col='brain_region',
+                                  force_process=False)
+
+        # each sample must have at least 30 spikes
+        # dataset.drop_dead_cells(cutoff=180)
+
+        # cell classes identified by Louis as not being too quiet
+        class_names = ['cortex', 'thalamus', 'hippocampus', 'midbrain']
         dataset.drop_other_classes(classes_to_keep=class_names)
 
         dataset.split_cell_train_val_test(test_size=test_size, val_size=val_size, seed=self.random_seed)
@@ -427,30 +437,32 @@
         _, class_sample_count = torch.unique(self.target, return_counts=True)
         increase_factor = torch.floor(torch.pow(1.5, torch.floor(9 - torch.log(class_sample_count))))
         print(increase_factor)
-        #increase_factor = tensor([1., 3., 2., 2.])
-        indices = []
-        for cell_type, factor in enumerate(increase_factor.cpu()):
-            cell_indices = torch.where(self.target == cell_type)[0]
-            for _ in range(int(factor)):
-                indices.append(cell_indices)
-
-        indices = torch.cat(indices)  # [0, 1, 1, 2, 3, 4, 5]
-        return SubsetRandomSampler(indices)
-    
+        # increase_factor = tensor([1., 3., 2., 2.])
+        indices = []
+        for cell_type, factor in enumerate(increase_factor.cpu()):
+            cell_indices = torch.where(self.target == cell_type)[0]
+            for _ in range(int(factor)):
+                indices.append(cell_indices)
+
+        indices = torch.cat(indices)  # [0, 1, 1, 2, 3, 4, 5]
+        return SubsetRandomSampler(indices)
+
+
 class NeuropixelsBrainStructure29CellSets(CellSets):
     def __init__(self, root, split, random_seed, num_bins=128, force_process=False, transform=None):
         super().__init__('neuropixels_brain_structure_29', root, split, random_seed, num_bins, force_process, transform)
 
     def get_data(self, test_size=0.2, val_size=0.2):
-        dataset = CellTypeDataset(self.root, data_source='neuropixels', labels_col='brain_structure', force_process=False)
-
-        # each sample must have at least 30 spikes
-        #dataset.drop_dead_cells(cutoff=180)
+        dataset = CellTypeDataset(self.root, data_source='neuropixels', labels_col='brain_structure',
+                                  force_process=False)
+
+        # each sample must have at least 30 spikes
+        # dataset.drop_dead_cells(cutoff=180)
 
         # cell classes identified by Louis as not being too quiet
         class_names = [
             'APN', 'CA1', 'CA3', 'DG', 'Eth', 'IGL', 'LGd', 'LGv', 'LP', 'MB',
-            'MGd', 'MGv', 'NOT', 'PO', 'POL', 'ProS', 'SGN', 'SUB', 'TH', 
+            'MGd', 'MGv', 'NOT', 'PO', 'POL', 'ProS', 'SGN', 'SUB', 'TH',
             'VIS', 'VISal', 'VISam', 'VISl', 'VISli', 'VISmma', 'VISp',
             'VISpm', 'VISrl', 'VPM'
         ]
@@ -467,30 +479,33 @@
         _, class_sample_count = torch.unique(self.target, return_counts=True)
         increase_factor = torch.floor(torch.pow(1.5, torch.floor(6 - torch.log(class_sample_count))))
         print(increase_factor)
-        #increase_factor = tensor([1., 1., 1., 1., 1., 3., 1., 1., 1., 1., 1., 3., 1., 3., 2., 2., 3., 1.,1., 3., 1., 2., 3., 2., 3., 2., 2., 3., 3.])
-        indices = []
-        for cell_type, factor in enumerate(increase_factor.cpu()):
-            cell_indices = torch.where(self.target == cell_type)[0]
-            for _ in range(int(factor)):
-                indices.append(cell_indices)
-
-        indices = torch.cat(indices)  # [0, 1, 1, 2, 3, 4, 5]
-        return SubsetRandomSampler(indices)
+        # increase_factor = tensor([1., 1., 1., 1., 1., 3., 1., 1., 1., 1., 1., 3., 1., 3., 2., 2., 3., 1.,1., 3., 1., 2., 3., 2., 3., 2., 2., 3., 3.])
+        indices = []
+        for cell_type, factor in enumerate(increase_factor.cpu()):
+            cell_indices = torch.where(self.target == cell_type)[0]
+            for _ in range(int(factor)):
+                indices.append(cell_indices)
+
+        indices = torch.cat(indices)  # [0, 1, 1, 2, 3, 4, 5]
+        return SubsetRandomSampler(indices)
+
 
 class NeuropixelsNMBrainStructure29CellSets(CellSets):
     def __init__(self, root, split, random_seed, num_bins=128, force_process=False, transform=None):
-        super().__init__('neuropixels_nm_brain_structure_29', root, split, random_seed, num_bins, force_process, transform)
-
-    def get_data(self, test_size=0.2, val_size=0.2):
-        dataset = CellTypeDataset(self.root, data_source='neuropixels_nm', labels_col='brain_structure', force_process=False)
-
-        # each sample must have at least 30 spikes
-        #dataset.drop_dead_cells(cutoff=180)
+        super().__init__('neuropixels_nm_brain_structure_29', root, split, random_seed, num_bins, force_process,
+                         transform)
+
+    def get_data(self, test_size=0.2, val_size=0.2):
+        dataset = CellTypeDataset(self.root, data_source='neuropixels_nm', labels_col='brain_structure',
+                                  force_process=False)
+
+        # each sample must have at least 30 spikes
+        # dataset.drop_dead_cells(cutoff=180)
 
         # cell classes identified by Louis as not being too quiet
         class_names = [
             'APN', 'CA1', 'CA3', 'DG', 'Eth', 'IGL', 'LGd', 'LGv', 'LP', 'MB',
-            'MGd', 'MGv', 'NOT', 'PO', 'POL', 'ProS', 'SGN', 'SUB', 'TH', 
+            'MGd', 'MGv', 'NOT', 'PO', 'POL', 'ProS', 'SGN', 'SUB', 'TH',
             'VIS', 'VISal', 'VISam', 'VISl', 'VISli', 'VISmma', 'VISp',
             'VISpm', 'VISrl', 'VPM'
         ]
@@ -507,28 +522,30 @@
         _, class_sample_count = torch.unique(self.target, return_counts=True)
         increase_factor = torch.floor(torch.pow(1.5, torch.floor(6 - torch.log(class_sample_count))))
         print(increase_factor)
-        #increase_factor = tensor([1., 1., 1., 1., 1., 3., 1., 1., 1., 1., 1., 3., 1., 3., 2., 2., 3., 1.,1., 3., 1., 2., 3., 2., 3., 2., 2., 3., 3.])
-        indices = []
-        for cell_type, factor in enumerate(increase_factor.cpu()):
-            cell_indices = torch.where(self.target == cell_type)[0]
-            for _ in range(int(factor)):
-                indices.append(cell_indices)
-
-        indices = torch.cat(indices)  # [0, 1, 1, 2, 3, 4, 5]
-        return SubsetRandomSampler(indices)
-    
+        # increase_factor = tensor([1., 1., 1., 1., 1., 3., 1., 1., 1., 1., 1., 3., 1., 3., 2., 2., 3., 1.,1., 3., 1., 2., 3., 2., 3., 2., 2., 3., 3.])
+        indices = []
+        for cell_type, factor in enumerate(increase_factor.cpu()):
+            cell_indices = torch.where(self.target == cell_type)[0]
+            for _ in range(int(factor)):
+                indices.append(cell_indices)
+
+        indices = torch.cat(indices)  # [0, 1, 1, 2, 3, 4, 5]
+        return SubsetRandomSampler(indices)
+
+
 class NeuropixelsSubclass3CellSets(CellSets):
     def __init__(self, root, split, random_seed, num_bins=128, force_process=False, transform=None):
         super().__init__('neuropixels_subclass_3', root, split, random_seed, num_bins, force_process, transform)
 
     def get_data(self, test_size=0.2, val_size=0.2):
-        dataset = CellTypeDataset(self.root, data_source='neuropixels', labels_col='subclass_unlabeled', force_process=False)
-
-        # each sample must have at least 30 spikes
-        #dataset.drop_dead_cells(cutoff=180)
-
-        # cell classes identified by Louis as not being too quiet
-        class_names = ['Sst','Vip','Pvalb']
+        dataset = CellTypeDataset(self.root, data_source='neuropixels', labels_col='subclass_unlabeled',
+                                  force_process=False)
+
+        # each sample must have at least 30 spikes
+        # dataset.drop_dead_cells(cutoff=180)
+
+        # cell classes identified by Louis as not being too quiet
+        class_names = ['Sst', 'Vip', 'Pvalb']
         dataset.drop_other_classes(classes_to_keep=class_names)
 
         dataset.split_cell_train_val_test(test_size=test_size, val_size=val_size, seed=self.random_seed)
@@ -542,28 +559,30 @@
         _, class_sample_count = torch.unique(self.target, return_counts=True)
         increase_factor = torch.floor(torch.pow(1.5, torch.floor(6 - torch.log(class_sample_count))))
         print(increase_factor)
-        #increase_factor = tensor([2., 2., 2.])
-        indices = []
-        for cell_type, factor in enumerate(increase_factor.cpu()):
-            cell_indices = torch.where(self.target == cell_type)[0]
-            for _ in range(int(factor)):
-                indices.append(cell_indices)
-
-        indices = torch.cat(indices)  # [0, 1, 1, 2, 3, 4, 5]
-        return SubsetRandomSampler(indices)
+        # increase_factor = tensor([2., 2., 2.])
+        indices = []
+        for cell_type, factor in enumerate(increase_factor.cpu()):
+            cell_indices = torch.where(self.target == cell_type)[0]
+            for _ in range(int(factor)):
+                indices.append(cell_indices)
+
+        indices = torch.cat(indices)  # [0, 1, 1, 2, 3, 4, 5]
+        return SubsetRandomSampler(indices)
+
 
 class NeuropixelsNMSubclass3CellSets(CellSets):
     def __init__(self, root, split, random_seed, num_bins=128, force_process=False, transform=None):
         super().__init__('neuropixels_nm_subclass_3', root, split, random_seed, num_bins, force_process, transform)
 
     def get_data(self, test_size=0.2, val_size=0.2):
-        dataset = CellTypeDataset(self.root, data_source='neuropixels_nm', labels_col='subclass_unlabeled', force_process=False)
-
-        # each sample must have at least 30 spikes
-        #dataset.drop_dead_cells(cutoff=180)
-
-        # cell classes identified by Louis as not being too quiet
-        class_names = ['Sst','Vip','Pvalb']
+        dataset = CellTypeDataset(self.root, data_source='neuropixels_nm', labels_col='subclass_unlabeled',
+                                  force_process=False)
+
+        # each sample must have at least 30 spikes
+        # dataset.drop_dead_cells(cutoff=180)
+
+        # cell classes identified by Louis as not being too quiet
+        class_names = ['Sst', 'Vip', 'Pvalb']
         dataset.drop_other_classes(classes_to_keep=class_names)
 
         dataset.split_cell_train_val_test(test_size=test_size, val_size=val_size, seed=self.random_seed)
@@ -577,28 +596,30 @@
         _, class_sample_count = torch.unique(self.target, return_counts=True)
         increase_factor = torch.floor(torch.pow(1.5, torch.floor(6 - torch.log(class_sample_count))))
         print(increase_factor)
-        #increase_factor = tensor([2., 2., 2.])
-        indices = []
-        for cell_type, factor in enumerate(increase_factor.cpu()):
-            cell_indices = torch.where(self.target == cell_type)[0]
-            for _ in range(int(factor)):
-                indices.append(cell_indices)
-
-        indices = torch.cat(indices)  # [0, 1, 1, 2, 3, 4, 5]
-        return SubsetRandomSampler(indices)
-    
+        # increase_factor = tensor([2., 2., 2.])
+        indices = []
+        for cell_type, factor in enumerate(increase_factor.cpu()):
+            cell_indices = torch.where(self.target == cell_type)[0]
+            for _ in range(int(factor)):
+                indices.append(cell_indices)
+
+        indices = torch.cat(indices)  # [0, 1, 1, 2, 3, 4, 5]
+        return SubsetRandomSampler(indices)
+
+
 class NeuropixelsSubclass4CellSets(CellSets):
     def __init__(self, root, split, random_seed, num_bins=128, force_process=False, transform=None):
         super().__init__('neuropixels_subclass_4', root, split, random_seed, num_bins, force_process, transform)
 
     def get_data(self, test_size=0.2, val_size=0.2):
-        dataset = CellTypeDataset(self.root, data_source='neuropixels', labels_col='subclass_unlabeled', force_process=False)
-
-        # each sample must have at least 30 spikes
-        #dataset.drop_dead_cells(cutoff=180)
-
-        # cell classes identified by Louis as not being too quiet
-        class_names = ['Sst','Vip','Pvalb','unlabeled']
+        dataset = CellTypeDataset(self.root, data_source='neuropixels', labels_col='subclass_unlabeled',
+                                  force_process=False)
+
+        # each sample must have at least 30 spikes
+        # dataset.drop_dead_cells(cutoff=180)
+
+        # cell classes identified by Louis as not being too quiet
+        class_names = ['Sst', 'Vip', 'Pvalb', 'unlabeled']
         dataset.drop_other_classes(classes_to_keep=class_names)
 
         dataset.split_cell_train_val_test(test_size=test_size, val_size=val_size, seed=self.random_seed)
@@ -611,29 +632,31 @@
         # THIS WILL ONLY WORK FOR V1 DATA WITH 17 CLASSES, NEEDS TO BE ADJUSTED FOR OTHER TARGETS/DATASETS
         _, class_sample_count = torch.unique(self.target, return_counts=True)
         increase_factor = torch.floor(torch.pow(2, torch.floor(8.1 - torch.log(class_sample_count))))
-        print(increase_factor)        
-        #increase_factor = tensor([ 1., 16., 16., 16.]) need to implement random sampler
-        indices = []
-        for cell_type, factor in enumerate(increase_factor.cpu()):
-            cell_indices = torch.where(self.target == cell_type)[0]
-            for _ in range(int(factor)):
-                indices.append(cell_indices)
-
-        indices = torch.cat(indices)  # [0, 1, 1, 2, 3, 4, 5]
-        return SubsetRandomSampler(indices)    
+        print(increase_factor)
+        # increase_factor = tensor([ 1., 16., 16., 16.]) need to implement random sampler
+        indices = []
+        for cell_type, factor in enumerate(increase_factor.cpu()):
+            cell_indices = torch.where(self.target == cell_type)[0]
+            for _ in range(int(factor)):
+                indices.append(cell_indices)
+
+        indices = torch.cat(indices)  # [0, 1, 1, 2, 3, 4, 5]
+        return SubsetRandomSampler(indices)
+
 
 class NeuropixelsNMSubclass4CellSets(CellSets):
     def __init__(self, root, split, random_seed, num_bins=128, force_process=False, transform=None):
         super().__init__('neuropixels_nm_subclass_4', root, split, random_seed, num_bins, force_process, transform)
 
     def get_data(self, test_size=0.2, val_size=0.2):
-        dataset = CellTypeDataset(self.root, data_source='neuropixels_nm', labels_col='subclass_unlabeled', force_process=False)
-
-        # each sample must have at least 30 spikes
-        #dataset.drop_dead_cells(cutoff=180)
-
-        # cell classes identified by Louis as not being too quiet
-        class_names = ['Sst','Vip','Pvalb','unlabeled']
+        dataset = CellTypeDataset(self.root, data_source='neuropixels_nm', labels_col='subclass_unlabeled',
+                                  force_process=False)
+
+        # each sample must have at least 30 spikes
+        # dataset.drop_dead_cells(cutoff=180)
+
+        # cell classes identified by Louis as not being too quiet
+        class_names = ['Sst', 'Vip', 'Pvalb', 'unlabeled']
         dataset.drop_other_classes(classes_to_keep=class_names)
 
         dataset.split_cell_train_val_test(test_size=test_size, val_size=val_size, seed=self.random_seed)
@@ -646,17 +669,18 @@
         # THIS WILL ONLY WORK FOR V1 DATA WITH 17 CLASSES, NEEDS TO BE ADJUSTED FOR OTHER TARGETS/DATASETS
         _, class_sample_count = torch.unique(self.target, return_counts=True)
         increase_factor = torch.floor(torch.pow(2, torch.floor(8.1 - torch.log(class_sample_count))))
-        print(increase_factor)        
-        #increase_factor = tensor([ 1., 16., 16., 16.]) need to implement random sampler
-        indices = []
-        for cell_type, factor in enumerate(increase_factor.cpu()):
-            cell_indices = torch.where(self.target == cell_type)[0]
-            for _ in range(int(factor)):
-                indices.append(cell_indices)
-
-        indices = torch.cat(indices)  # [0, 1, 1, 2, 3, 4, 5]
-        return SubsetRandomSampler(indices)
-    
+        print(increase_factor)
+        # increase_factor = tensor([ 1., 16., 16., 16.]) need to implement random sampler
+        indices = []
+        for cell_type, factor in enumerate(increase_factor.cpu()):
+            cell_indices = torch.where(self.target == cell_type)[0]
+            for _ in range(int(factor)):
+                indices.append(cell_indices)
+
+        indices = torch.cat(indices)  # [0, 1, 1, 2, 3, 4, 5]
+        return SubsetRandomSampler(indices)
+
+
 class CalciumBrainRegion6CellSets(CellSets):
     def __init__(self, root, split, random_seed, num_bins=128, force_process=False, transform=None):
         super().__init__('calcium_brain_region_6', root, split, random_seed, num_bins, force_process, transform)
@@ -665,7 +689,7 @@
         dataset = CellTypeDataset(self.root, data_source='calcium', labels_col='brain_region', force_process=False)
 
         # each sample must have at least 30 spikes
-        #dataset.drop_dead_cells(cutoff=180)
+        # dataset.drop_dead_cells(cutoff=180)
 
         # cell classes identified by Louis as not being too quiet
         class_names = ['VISl', 'VISpm', 'VISrl', 'VISam', 'VISal', 'VISp']
@@ -682,16 +706,17 @@
         _, class_sample_count = torch.unique(self.target, return_counts=True)
         increase_factor = torch.floor(torch.pow(1.5, torch.floor(9 - torch.log(class_sample_count))))
         print(increase_factor)
-        #increase_factor = tensor([1., 1., 1., 1., 2., 2.])
-        indices = []
-        for cell_type, factor in enumerate(increase_factor.cpu()):
-            cell_indices = torch.where(self.target == cell_type)[0]
-            for _ in range(int(factor)):
-                indices.append(cell_indices)
-
-        indices = torch.cat(indices)  # [0, 1, 1, 2, 3, 4, 5]
-        return SubsetRandomSampler(indices)
-    
+        # increase_factor = tensor([1., 1., 1., 1., 2., 2.])
+        indices = []
+        for cell_type, factor in enumerate(increase_factor.cpu()):
+            cell_indices = torch.where(self.target == cell_type)[0]
+            for _ in range(int(factor)):
+                indices.append(cell_indices)
+
+        indices = torch.cat(indices)  # [0, 1, 1, 2, 3, 4, 5]
+        return SubsetRandomSampler(indices)
+
+
 class CalciumSubclass4CellSets(CellSets):
     def __init__(self, root, split, random_seed, num_bins=128, force_process=False, transform=None):
         super().__init__('calcium_subclass_4', root, split, random_seed, num_bins, force_process, transform)
@@ -700,7 +725,7 @@
         dataset = CellTypeDataset(self.root, data_source='calcium', labels_col='subclass', force_process=False)
 
         # each sample must have at least 30 spikes
-        #dataset.drop_dead_cells(cutoff=180)
+        # dataset.drop_dead_cells(cutoff=180)
 
         # cell classes identified by Louis as not being too quiet
         class_names = ['Pvalb', 'Sst', 'Vip', 'e']
@@ -725,8 +750,9 @@
                 indices.append(cell_indices)
 
         indices = torch.cat(indices)  # [0, 1, 1, 2, 3, 4, 5]
-        return SubsetRandomSampler(indices) 
-    
+        return SubsetRandomSampler(indices)
+
+
 class CalciumSubclass13CellSets(CellSets):
     def __init__(self, root, split, random_seed, num_bins=128, force_process=False, transform=None):
         super().__init__('calcium_subclass_13', root, split, random_seed, num_bins, force_process, transform)
@@ -735,10 +761,11 @@
         dataset = CellTypeDataset(self.root, data_source='calcium', labels_col='subclass_full', force_process=False)
 
         # each sample must have at least 30 spikes
-        #dataset.drop_dead_cells(cutoff=180)
-
-        # cell classes identified by Louis as not being too quiet
-        class_names = ['Rbp4', 'Slc17a7', 'Cux2', 'Fezf2', 'Ntsr1', 'Emx1', 'Sst', 'Tlx3', 'Scnn1a', 'Rorb', 'Nr5a1', 'Pvalb', 'Vip']
+        # dataset.drop_dead_cells(cutoff=180)
+
+        # cell classes identified by Louis as not being too quiet
+        class_names = ['Rbp4', 'Slc17a7', 'Cux2', 'Fezf2', 'Ntsr1', 'Emx1', 'Sst', 'Tlx3', 'Scnn1a', 'Rorb', 'Nr5a1',
+                       'Pvalb', 'Vip']
         dataset.drop_other_classes(classes_to_keep=class_names)
 
         dataset.split_cell_train_val_test(test_size=test_size, val_size=val_size, seed=self.random_seed)
@@ -752,16 +779,17 @@
         _, class_sample_count = torch.unique(self.target, return_counts=True)
         increase_factor = torch.floor(torch.pow(1.5, torch.floor(8 - torch.log(class_sample_count))))
         print(increase_factor)
-        #increase_factor = tensor([2., 1., 1., 1., 1., 1., 2., 2., 2., 1., 2., 2., 3.])
-        
-        indices = []
-        for cell_type, factor in enumerate(increase_factor.cpu()):
-            cell_indices = torch.where(self.target == cell_type)[0]
-            for _ in range(int(factor)):
-                indices.append(cell_indices)
-
-        indices = torch.cat(indices)  # [0, 1, 1, 2, 3, 4, 5]
-        return SubsetRandomSampler(indices)
+        # increase_factor = tensor([2., 1., 1., 1., 1., 1., 2., 2., 2., 1., 2., 2., 3.])
+
+        indices = []
+        for cell_type, factor in enumerate(increase_factor.cpu()):
+            cell_indices = torch.where(self.target == cell_type)[0]
+            for _ in range(int(factor)):
+                indices.append(cell_indices)
+
+        indices = torch.cat(indices)  # [0, 1, 1, 2, 3, 4, 5]
+        return SubsetRandomSampler(indices)
+
 
 class CalciumClass2CellSets(CellSets):
     def __init__(self, root, split, random_seed, num_bins=128, force_process=False, transform=None):
@@ -771,10 +799,10 @@
         dataset = CellTypeDataset(self.root, data_source='calcium', labels_col='class', force_process=False)
 
         # each sample must have at least 30 spikes
-        #dataset.drop_dead_cells(cutoff=180)
-
-        # cell classes identified by Louis as not being too quiet
-        class_names = ['e','i']
+        # dataset.drop_dead_cells(cutoff=180)
+
+        # cell classes identified by Louis as not being too quiet
+        class_names = ['e', 'i']
         dataset.drop_other_classes(classes_to_keep=class_names)
 
         dataset.split_cell_train_val_test(test_size=test_size, val_size=val_size, seed=self.random_seed)
@@ -788,7 +816,7 @@
         _, class_sample_count = torch.unique(self.target, return_counts=True)
         increase_factor = torch.floor(torch.pow(1.5, torch.floor(10 - torch.log(class_sample_count))))
         print(increase_factor)
-        #increase_factor = tensor([1., 3.])
+        # increase_factor = tensor([1., 3.])
         indices = []
         for cell_type, factor in enumerate(increase_factor.cpu()):
             cell_indices = torch.where(self.target == cell_type)[0]
